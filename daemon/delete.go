package daemon

import (
	"fmt"
	"os"
	"path"

	"github.com/Sirupsen/logrus"
)

type ContainerRmConfig struct {
	ForceRemove, RemoveVolume, RemoveLink bool
}

func (daemon *Daemon) ContainerRm(name string, config *ContainerRmConfig) error {
	container, err := daemon.Get(name)
	if err != nil {
		return err
	}

	if config.RemoveLink {
		name, err := GetFullContainerName(name)
		if err != nil {
			return err
		}
		parent, n := path.Split(name)
		if parent == "/" {
			return fmt.Errorf("Conflict, cannot remove the default name of the container")
		}
		pe := daemon.ContainerGraph().Get(parent)
		if pe == nil {
			return fmt.Errorf("Cannot get parent %s for name %s", parent, name)
		}
		parentContainer, _ := daemon.Get(pe.ID())

		if err := daemon.ContainerGraph().Delete(name); err != nil {
			return err
		}

		if parentContainer != nil {
			parentContainer.DisableLink(n)
		}

		return nil
	}

<<<<<<< HEAD
	if container != nil {
		// stop collection of stats for the container regardless
		// if stats are currently getting collected.
		daemon.statsCollector.stopCollection(container)
		if container.IsRunning() {
			if forceRemove {
				if err := container.Kill(); err != nil {
					return job.Errorf("Could not kill running container, cannot remove - %v", err)
				}
			} else {
				return job.Errorf("Conflict, You cannot remove a running container. Stop the container before attempting removal or use -f")
			}
		}

		if forceRemove {
			if err := daemon.ForceRm(container); err != nil {
				log.Errorf("Cannot destroy container %s: %v", name, err)
			}
		} else {
			if err := daemon.Rm(container); err != nil {
				return job.Errorf("Cannot destroy container %s: %v", name, err)
			}
		}
		container.LogEvent("destroy")
		if removeVolume {
			daemon.DeleteVolumes(container.VolumePaths())
		}
=======
	if err := daemon.rm(container, config.ForceRemove); err != nil {
		return fmt.Errorf("Cannot destroy container %s: %v", name, err)
>>>>>>> 2daede5a
	}

	container.LogEvent("destroy")

	if config.RemoveVolume {
		container.removeMountPoints()
	}
	return nil
}

func (daemon *Daemon) Rm(container *Container) (err error) {
	return daemon.commonRm(container, false)
}

func (daemon *Daemon) ForceRm(container *Container) (err error) {
	return daemon.commonRm(container, true)
}

// Destroy unregisters a container from the daemon and cleanly removes its contents from the filesystem.
<<<<<<< HEAD
func (daemon *Daemon) commonRm(container *Container, forceRemove bool) (err error) {
	if container == nil {
		return fmt.Errorf("The given container is <nil>")
=======
func (daemon *Daemon) rm(container *Container, forceRemove bool) (err error) {
	if container.IsRunning() {
		if !forceRemove {
			return fmt.Errorf("Conflict, You cannot remove a running container. Stop the container before attempting removal or use -f")
		}
		if err := container.Kill(); err != nil {
			return fmt.Errorf("Could not kill running container, cannot remove - %v", err)
		}
>>>>>>> 2daede5a
	}

	// stop collection of stats for the container regardless
	// if stats are currently getting collected.
	daemon.statsCollector.stopCollection(container)

	element := daemon.containers.Get(container.ID)
	if element == nil {
		return fmt.Errorf("Container %v not found - maybe it was already destroyed?", container.ID)
	}

	// Container state RemovalInProgress should be used to avoid races.
	if err = container.SetRemovalInProgress(); err != nil {
		return fmt.Errorf("Failed to set container state to RemovalInProgress: %s", err)
	}

	defer container.ResetRemovalInProgress()

	if err = container.Stop(3); err != nil {
		return err
	}

	// Mark container dead. We don't want anybody to be restarting it.
	container.SetDead()

	// Save container state to disk. So that if error happens before
	// container meta file got removed from disk, then a restart of
	// docker should not make a dead container alive.
	container.ToDisk()

	// If force removal is required, delete container from various
	// indexes even if removal failed.
	defer func() {
		if err != nil && forceRemove {
			daemon.idIndex.Delete(container.ID)
			daemon.containers.Delete(container.ID)
<<<<<<< HEAD
		}
	}()

	container.derefVolumes()
=======
			os.RemoveAll(container.root)
		}
	}()

>>>>>>> 2daede5a
	if _, err := daemon.containerGraph.Purge(container.ID); err != nil {
		logrus.Debugf("Unable to remove container from link graph: %s", err)
	}

	if err = daemon.driver.Remove(container.ID); err != nil {
		return fmt.Errorf("Driver %s failed to remove root filesystem %s: %s", daemon.driver, container.ID, err)
	}

	initID := fmt.Sprintf("%s-init", container.ID)
	if err := daemon.driver.Remove(initID); err != nil {
		return fmt.Errorf("Driver %s failed to remove init filesystem %s: %s", daemon.driver, initID, err)
	}

	if err = os.RemoveAll(container.root); err != nil {
		return fmt.Errorf("Unable to remove filesystem for %v: %v", container.ID, err)
	}

	if err = daemon.execDriver.Clean(container.ID); err != nil {
		return fmt.Errorf("Unable to remove execdriver data for %s: %s", container.ID, err)
	}

	selinuxFreeLxcContexts(container.ProcessLabel)
	daemon.idIndex.Delete(container.ID)
	daemon.containers.Delete(container.ID)

	return nil
}

func (daemon *Daemon) DeleteVolumes(c *Container) error {
	return c.removeMountPoints()
}<|MERGE_RESOLUTION|>--- conflicted
+++ resolved
@@ -44,38 +44,8 @@
 		return nil
 	}
 
-<<<<<<< HEAD
-	if container != nil {
-		// stop collection of stats for the container regardless
-		// if stats are currently getting collected.
-		daemon.statsCollector.stopCollection(container)
-		if container.IsRunning() {
-			if forceRemove {
-				if err := container.Kill(); err != nil {
-					return job.Errorf("Could not kill running container, cannot remove - %v", err)
-				}
-			} else {
-				return job.Errorf("Conflict, You cannot remove a running container. Stop the container before attempting removal or use -f")
-			}
-		}
-
-		if forceRemove {
-			if err := daemon.ForceRm(container); err != nil {
-				log.Errorf("Cannot destroy container %s: %v", name, err)
-			}
-		} else {
-			if err := daemon.Rm(container); err != nil {
-				return job.Errorf("Cannot destroy container %s: %v", name, err)
-			}
-		}
-		container.LogEvent("destroy")
-		if removeVolume {
-			daemon.DeleteVolumes(container.VolumePaths())
-		}
-=======
 	if err := daemon.rm(container, config.ForceRemove); err != nil {
 		return fmt.Errorf("Cannot destroy container %s: %v", name, err)
->>>>>>> 2daede5a
 	}
 
 	container.LogEvent("destroy")
@@ -86,20 +56,7 @@
 	return nil
 }
 
-func (daemon *Daemon) Rm(container *Container) (err error) {
-	return daemon.commonRm(container, false)
-}
-
-func (daemon *Daemon) ForceRm(container *Container) (err error) {
-	return daemon.commonRm(container, true)
-}
-
 // Destroy unregisters a container from the daemon and cleanly removes its contents from the filesystem.
-<<<<<<< HEAD
-func (daemon *Daemon) commonRm(container *Container, forceRemove bool) (err error) {
-	if container == nil {
-		return fmt.Errorf("The given container is <nil>")
-=======
 func (daemon *Daemon) rm(container *Container, forceRemove bool) (err error) {
 	if container.IsRunning() {
 		if !forceRemove {
@@ -108,7 +65,6 @@
 		if err := container.Kill(); err != nil {
 			return fmt.Errorf("Could not kill running container, cannot remove - %v", err)
 		}
->>>>>>> 2daede5a
 	}
 
 	// stop collection of stats for the container regardless
@@ -145,17 +101,10 @@
 		if err != nil && forceRemove {
 			daemon.idIndex.Delete(container.ID)
 			daemon.containers.Delete(container.ID)
-<<<<<<< HEAD
-		}
-	}()
-
-	container.derefVolumes()
-=======
 			os.RemoveAll(container.root)
 		}
 	}()
 
->>>>>>> 2daede5a
 	if _, err := daemon.containerGraph.Purge(container.ID); err != nil {
 		logrus.Debugf("Unable to remove container from link graph: %s", err)
 	}
