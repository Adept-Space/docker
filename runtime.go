--- conflicted
+++ resolved
@@ -716,7 +716,6 @@
 	return runtime.containerGraph.Close()
 }
 
-<<<<<<< HEAD
 func (runtime *Runtime) Mount(container *Container) error {
 	dir, err := runtime.driver.Get(container.ID)
 	if err != nil {
@@ -768,7 +767,8 @@
 	}
 
 	return archive.ExportChanges(cDir, changes)
-=======
+}
+
 // Nuke kills all containers then removes all content
 // from the content root, including images, volumes and
 // container filesystems.
@@ -786,7 +786,6 @@
 	runtime.Close()
 
 	return os.RemoveAll(runtime.config.Root)
->>>>>>> 9d867a38
 }
 
 func linkLxcStart(root string) error {
